--- conflicted
+++ resolved
@@ -153,18 +153,7 @@
 {
     Write-Host "Building and running tests..." -ForegroundColor Magenta
     $framework = Get-FrameworkArg $giraffeTests
-<<<<<<< HEAD
-    # Currently dotnet test does not work for net461 on Linux/Mac
-    # See: https://github.com/Microsoft/vstest/issues/1318
-    if (!(Test-IsWindows)) {
-        Write-Warning "Running tests only for .NET Core build, because dotnet test does not support net4x tests on Linux/Mac at the moment (see: https://github.com/Microsoft/vstest/issues/1318)."
-        $fw = Get-NetCoreTargetFramework $giraffeTests
-        $framework = "-f $fw"
-    }
-=======
-
-    dotnet-restore $giraffeTests
->>>>>>> d62a6418
+    
     dotnet-build   $giraffeTests $framework
     dotnet-xunit $giraffeTests "" 
 }
@@ -174,9 +163,7 @@
     Write-Host "Building and testing samples..." -ForegroundColor Magenta
 
     dotnet-build   $identityApp
-
     dotnet-build   $jwtApp
-
     dotnet-build   $sampleApp
 
     dotnet-build   $sampleAppTests
